--- conflicted
+++ resolved
@@ -81,7 +81,6 @@
 	@echo $(config_dir)
 	@docker run -v $(data_dir):/metams/data -v $(config_dir):/metams/configuration microbiomedata/metams:latest metaMS run-gcms-workflow /metams/configuration/metams.toml
 
-<<<<<<< HEAD
 wdl-run-gcms :
  	 
 	 miniwdl run wdl/metaMS_gcms.wdl -i wdl/metams_input_gcms.json --verbose --no-cache --copy-input-files
@@ -91,13 +90,9 @@
 # update the docker image in the wdl file.  Good to rebuild for each run while in development
 	 make docker-build-local
 	 miniwdl run wdl/metaMS_lcmslipidomics.wdl -i wdl/metams_input_lipidomics.json --verbose --no-cache --copy-input-files
-=======
-wdl-run :
-	 miniwdl run wdl/metaMS.wdl -i wdl/metams_input.json --verbose --no-cache --copy-input-files
 
 convert_lipid_rst_to_md:
     # convert the lipid documentation from rst to md
 	pandoc -f rst -t markdown -o docs/README_LCMS_LIPID.md docs/index_lipid.rst
 	# render the lipid documentation into html from the rst file
-	pandoc -f rst -t html -o docs/index_lipid.html docs/index_lipid.rst
->>>>>>> b379afa4
+	pandoc -f rst -t html -o docs/index_lipid.html docs/index_lipid.rst