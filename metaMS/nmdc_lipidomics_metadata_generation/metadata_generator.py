import logging
from pathlib import Path
from datetime import datetime
from dataclasses import dataclass
from typing import List, Dict
from abc import ABC

import pandas as pd
import hashlib
import json
import yaml
import oauthlib
import requests_oauthlib
import requests
from tqdm import tqdm

import nmdc_schema.nmdc as nmdc
from linkml_runtime.dumpers import json_dumper
from api_info_retriever import ApiInfoRetriever, NMDCAPIInterface

# Configure logging
logging.basicConfig(
    level=logging.INFO, format="%(asctime)s - %(levelname)s - %(message)s"
)

# TODO: Update script to for Sample Processing - has_input for MassSpectrometry will have to be changed to be a processed sample id - not biosample id


@dataclass
class GroupedMetadata:
    """
    Data class for holding grouped metadata information.

    Attributes
    ----------
    biosample_id : str
        Identifier for the biosample.
    processing_type : str
        Type of processing applied to the data.
    processing_institution : str
        Institution responsible for processing the data.
    nmdc_study : float
        Identifier for the NMDC study associated with the data.
    """

    biosample_id: str
    processing_type: str
    processing_institution: str
    nmdc_study: float


@dataclass
class LCMSLipidWorkflowMetadata:
    """
    Data class for holding LC-MS lipidomics workflow metadata information.

    Attributes
    ----------
    processed_data_dir : str
        Directory containing processed data files.
    raw_data_file : str
        Path or name of the raw data file.
    mass_spec_config_name : str
        Name of the mass spectrometry configuration used.
    lc_config_name : str
        Name of the liquid chromatography configuration used.
    instrument_used : str
        Name of the instrument used for analysis.
    instrument_analysis_start_date : str
        Start date of the instrument analysis.
    instrument_analysis_end_date : str
        End date of the instrument analysis.
    execution_resource : float
        Identifier for the execution resource.
    """

    processed_data_dir: str
    raw_data_file: str
    mass_spec_config_name: str
    lc_config_name: str
    instrument_used: str
    instrument_analysis_start_date: str
    instrument_analysis_end_date: str
    execution_resource: float


@dataclass
class GCMSMetabWorkflowMetadata:
    """
    Data class for holding LC-MS lipidomics workflow metadata information.

    Attributes
    ----------
    processed_data_file : str
        Path or name of the processed data file.
    raw_data_file : str
        Path or name of the raw data file.
    mass_spec_config_name : str
        Name of the mass spectrometry configuration used.
    chromat_config_name : str
        Name of the chromatography configuration used.
    instrument_used : str
        Name of the instrument used for analysis.
    instrument_analysis_start_date : str
        Start date of the instrument analysis.
    instrument_analysis_end_date : str
        End date of the instrument analysis.
    execution_resource : float
        Identifier for the execution resource.
    calibration_id : str
        Identifier for the calibration information used.
    """

    biosample_id: str
    nmdc_study: str
    processing_institution: str
    processed_data_file: str
    raw_data_file: str
    mass_spec_config_name: str
    chromat_config_name: str
    instrument_used: str
    instrument_analysis_start_date: str
    instrument_analysis_end_date: str
    execution_resource: float
    calibration_id: str


@dataclass
class NmdcTypes:
    """
    Data class holding NMDC type constants.

    Attributes
    ----------
    Biosample : str
        NMDC type for Biosample.
    MassSpectrometry : str
        NMDC type for Mass Spectrometry.
    MetabolomicsAnalysis : str
        NMDC type for Metabolomics Analysis.
    DataObject : str
        NMDC type for Data Object.
    """

    Biosample: str = "nmdc:Biosample"
    MassSpectrometry: str = "nmdc:MassSpectrometry"
    MetabolomicsAnalysis: str = "nmdc:MetabolomicsAnalysis"
    DataObject: str = "nmdc:DataObject"
    CalibrationInformation: str = "nmdc:CalibrationInformation"
    MetaboliteIdentification: str = "nmdc:MetaboliteIdentification"


class NMDCMetadataGenerator(ABC):
    """
    Abstract class for generating NMDC metadata objects using provided metadata files and configuration.

    Attributes
    ----------
    metadata_file : str
        Path to the CSV file containing the metadata about a sample data lifecycle.
    database_dump_json_path : str
        Path to the output JSON file for dumping the NMDC database results.
    raw_data_url : str
        Base URL for raw data files.
    process_data_url : str
        Base URL for processed data files.
    minting_client_config_path : str
        Path to the YAML configuration file for the NMDC ID minting client.

    Parameters
    ----------
    metadata_file : str
        Path to the input CSV metadata file.
    database_dump_json_path : str
        Path where the output database dump JSON file will be saved.
    raw_data_url : str
        Base URL for the raw data files.
    process_data_url : str
        Base URL for the processed data files.
    minting_config_creds : str
        Path to the config file with credentials for minting IDs.
    """

    def __init__(
        self,
        metadata_file: str,
        database_dump_json_path: str,
        raw_data_url: str,
        process_data_url: str,
        minting_config_creds: str,
    ):
        """
        Initialize the MetadataGenerator with required file paths and configuration.

        Parameters
        ----------
        metadata_file : str
            Path to the input CSV metadata file.
        database_dump_json_path : str
            Path where the output database dump JSON file will be saved.
        raw_data_url : str
            Base URL for the raw data files.
        process_data_url : str
            Base URL for the processed data files.
        minting_config_creds : str
            Path to the config file with credentials for minting IDs.

        Returns
        -------
        None

        Notes
        -----
        This method sets up various attributes used throughout the class,
        including file paths, URLs, and predefined values for different
        data categories and descriptions.
        """
        self.metadata_file = metadata_file
        self.database_dump_json_path = database_dump_json_path
        self.raw_data_url = raw_data_url
        self.process_data_url = process_data_url
        self.minting_client_config_path = minting_config_creds
        self.raw_data_category = "instrument_data"
<<<<<<< HEAD
=======
        self.raw_data_obj_type = "LC-DDA-MS/MS Raw Data"
        self.raw_data_obj_desc = (
            "LC-DDA-MS/MS raw data for lipidomics data acquisition."
        )
        self.workflow_analysis_name = "Lipidomics analysis"
        self.workflow_description = (
            "Analysis of raw mass spectrometry data for the annotation of lipids."
        )
        self.workflow_git_url = "https://github.com/microbiomedata/metaMS/wdl/metaMS_lipidomics.wdl"
        self.workflow_version = "1.1.0"
        self.wf_config_process_data_category = "workflow_parameter_data"
        self.wf_config_process_data_obj_type = "Configuration toml"
        self.wf_config_process_data_description = (
            "CoreMS parameters used for Lipidomics workflow."
        )
        self.no_config_process_data_category = "processed_data"
        self.no_config_process_data_obj_type = "LC-MS Lipidomics Results"
        self.csv_process_data_description = (
            "Lipid annotations as a result of a lipidomics workflow activity."
        )
        self.hdf5_process_data_obj_type = "LC-MS Lipidomics Results"
        self.hdf5_process_data_description = (
            "CoreMS hdf5 file representing a lipidomics data file including annotations."
        )
>>>>>>> 07ab14ec

    def start_nmdc_database(self) -> nmdc.Database:
        """
        Initialize and return a new NMDC Database instance.

        Returns
        -------
        nmdc.Database
            A new instance of an NMDC Database.

        Notes
        -----
        This method simply creates and returns a new instance of the NMDC
        Database. It does not perform any additional initialization or
        configuration.
        """
        return nmdc.Database()

    def load_metadata(self) -> pd.core.groupby.DataFrameGroupBy:
        """
        Load and group workflow metadata from a CSV file.

        This method reads the metadata CSV file, checks for uniqueness in
        specified columns, checks that biosamples exist, and groups the data by biosample ID.

        Returns
        -------
        pd.core.groupby.DataFrameGroupBy
            DataFrame grouped by biosample ID.

        Raises
        ------
        FileNotFoundError
            If the `metadata_file` does not exist.
        ValueError
            If values in columns 'Raw Data File',
            and 'Processed Data Directory' are not unique.

        Notes
        -----
        See example_metadata_file.csv in this directory for an example of
        the expected input file format.
        """
        try:
            metadata_df = pd.read_csv(self.metadata_file)
        except FileNotFoundError:
            raise FileNotFoundError(f"Metadata file not found: {self.metadata_file}")

        # Check for uniqueness in specified columns
        columns_to_check = self.unique_columns
        for column in columns_to_check:
            if not metadata_df[column].is_unique:
                raise ValueError(f"Duplicate values found in column '{column}'.")

        # Check that all biosamples exist
        biosample_ids = metadata_df["biosample_id"].unique()
        api_biosample_getter = ApiInfoRetriever(collection_name="biosample_set")

        if not api_biosample_getter.check_if_ids_exist(biosample_ids):
            raise ValueError("Biosample IDs do not exist in the collection.")

        # Check that all studies exist
        study_ids = metadata_df["associated_study"].unique()
        api_study_getter = ApiInfoRetriever(collection_name="study_set")

        if not api_study_getter.check_if_ids_exist(study_ids):
            raise ValueError("Study IDs do not exist in the collection.")

        # Group by Biosample
        grouped = metadata_df.groupby(self.grouped_columns)

        return grouped

    def generate_mass_spectrometry(
        self,
        file_path: Path,
        instrument_name: str,
        sample_id: str,
        raw_data_id: str,
        study_id: str,
        processing_institution: str,
        mass_spec_config_name: str,
        lc_config_name: str,
        start_date: str,
        end_date: str,
        calibration_id: str = None,
    ) -> nmdc.DataGeneration:
        """
        Create an NMDC DataGeneration object for mass spectrometry and mint an NMDC ID.

        Parameters
        ----------
        file_path : Path
            File path of the mass spectrometry data.
        instrument_name : str
            Name of the instrument used for data generation.
        sample_id : str
            ID of the input sample associated with the data generation.
        raw_data_id : str
            ID of the raw data object associated with the data generation.
        study_id : str
            ID of the study associated with the data generation.
        processing_institution : str
            Name of the processing institution.
        mass_spec_config_name : str
            Name of the mass spectrometry configuration.
        lc_config_name : str
            Name of the liquid chromatography configuration.
        start_date : str
            Start date of the data generation.
        end_date : str
            End date of the data generation.
        calibration_id : str, optional
            ID of the calibration information generated with the data.
            Default is None, indicating no calibration information.

        Returns
        -------
        nmdc.DataGeneration
            An NMDC DataGeneration object with the provided metadata.

        Notes
        -----
        This method uses the ApiInfoRetriever to fetch IDs for the instrument
        and configurations. It also mints a new NMDC ID for the DataGeneration object.
        """
        nmdc_id = self.mint_nmdc_id(nmdc_type=NmdcTypes.MassSpectrometry)[0]

        # Look up instrument, lc_config, and mass_spec_config id by name slot using API
        api_instrument_getter = ApiInfoRetriever(collection_name="instrument_set")
        instrument_id = api_instrument_getter.get_id_by_name_from_collection(
            name_field_value=instrument_name
        )

        api_config_getter = ApiInfoRetriever(collection_name="configuration_set")
        lc_config_id = api_config_getter.get_id_by_name_from_collection(
            name_field_value=lc_config_name
        )
        mass_spec_id = api_config_getter.get_id_by_name_from_collection(
            name_field_value=mass_spec_config_name
        )

        data_dict = {
            "id": nmdc_id,
            "name": file_path.stem,
            "description": self.mass_spec_desc,
            "add_date": datetime.now().strftime("%Y-%m-%d"),
            "eluent_introduction_category": self.mass_spec_eluent_intro,
            "has_mass_spectrometry_configuration": mass_spec_id,
            "has_chromatography_configuration": lc_config_id,
            "analyte_category": self.analyte_category,
            "instrument_used": instrument_id,
            "has_input": [sample_id],
            "has_output": [raw_data_id],
            "associated_studies": study_id,
            "processing_institution": processing_institution,
            "start_date": start_date,
            "end_date": end_date,
            "type": NmdcTypes.MassSpectrometry,
        }

        if calibration_id is not None:
            data_dict["generates_calibration"] = calibration_id

        mass_spectrometry = nmdc.DataGeneration(**data_dict)

        return mass_spectrometry

    def generate_data_object(
        self,
        file_path: Path,
        data_category: str,
        data_object_type: str,
        description: str,
        base_url: str,
        was_generated_by: str = None,
        alternative_id: str = None,
    ) -> nmdc.DataObject:
        """
        Create an NMDC DataObject with metadata from the specified file and details.

        This method generates an NMDC DataObject and assigns it a unique NMDC ID.
        The DataObject is populated with metadata derived from the provided file
        and input parameters.

        Parameters
        ----------
        file_path : Path
            Path to the file representing the data object. The file's name is
            used as the `name` attribute.
        data_category : str
            Category of the data object (e.g., 'instrument_data').
        data_object_type : str
            Type of the data object (e.g., 'LC-DDA-MS/MS Raw Data').
        description : str
            Description of the data object.
        base_url : str
            Base URL for accessing the data object, to which the file name is
            appended to form the complete URL.
        was_generated_by : str, optional
            ID of the process or entity that generated the data object
            (e.g., the DataGeneration id or the MetabolomicsAnalysis id).
        alternative_id : str, optional
            An optional alternative identifier for the data object.

        Returns
        -------
        nmdc.DataObject
            An NMDC DataObject instance with the specified metadata.

        Notes
        -----
        This method calculates the MD5 checksum of the file, which may be
        time-consuming for large files.
        """
        nmdc_id = self.mint_nmdc_id(nmdc_type=NmdcTypes.DataObject)[0]
        data_dict = {
            "id": nmdc_id,
            "data_category": data_category,
            "data_object_type": data_object_type,
            "name": file_path.name,
            "description": description,
            "file_size_bytes": file_path.stat().st_size,
            "md5_checksum": hashlib.md5(file_path.open("rb").read()).hexdigest(),
            "url": base_url + str(file_path.name),
            "type": NmdcTypes.DataObject,
            "was_generated_by": was_generated_by,
            "alternative_identifiers": alternative_id,
        }

        # If any of the data_dict values are None or empty strings, remove them
        data_dict = {k: v for k, v in data_dict.items() if v not in [None, ""]}

        data_object = nmdc.DataObject(**data_dict)

        return data_object

    def generate_metabolomics_analysis(
        self,
        cluster_name: str,
        raw_data_name: str,
        raw_data_id: str,
        data_gen_id: str,
        processed_data_id: str,
        parameter_data_id: str,
        processing_institution: str,
        calibration_id: str = None,
        metabolite_identifications: List[nmdc.MetaboliteIdentification] = None,
    ) -> nmdc.MetabolomicsAnalysis:
        """
        Create an NMDC MetabolomicsAnalysis object with metadata for a workflow analysis.

        This method generates an NMDC MetabolomicsAnalysis object, including details
        about the analysis, the processing institution, and relevant workflow information.

        Parameters
        ----------
        cluster_name : str
            Name of the cluster or computing resource used for the analysis.
        raw_data_name : str
            Name of the raw data file that was analyzed.
        raw_data_id : str
            ID of the raw data object that was analyzed.
        data_gen_id : str
            ID of the DataGeneration object that generated the raw data.
        processed_data_id : str
            ID of the processed data resulting from the analysis.
        parameter_data_id : str
            ID of the parameter data object used for the analysis.
        processing_institution : str
            Name of the institution where the analysis was performed.
        calibration_id : str, optional
            ID of the calibration information used for the analysis.
            Default is None, indicating no calibration information.
        metabolite_identifications : List[nmdc.MetaboliteIdentification], optional
            List of MetaboliteIdentification objects associated with the analysis.
            Default is None, which indicates no metabolite identifications.

        Returns
        -------
        nmdc.MetabolomicsAnalysis
            An NMDC MetabolomicsAnalysis instance with the provided metadata.

        Notes
        -----
        The 'started_at_time' and 'ended_at_time' fields are initialized with
        placeholder values and should be updated with actual timestamps later
        when the processed files are iterated over in the run method.
        """
        nmdc_id = self.mint_nmdc_id(nmdc_type=NmdcTypes.MetabolomicsAnalysis)[0] + ".1"
        # TODO: Update the minting to handle versioning in the future

        # TODO KRH: Add workflow category to the generation of the workflow object when schema is updated
        data_dict = {
            "id": nmdc_id,
            "name": f"{self.workflow_analysis_name} for {raw_data_name}",
            "description": self.workflow_description,
            "processing_institution": processing_institution,
            "execution_resource": cluster_name,
            "git_url": self.workflow_git_url,
            "version": self.workflow_version,
            "was_informed_by": data_gen_id,
            "has_input": [raw_data_id, parameter_data_id],
            "has_output": [processed_data_id],
            "started_at_time": "placeholder",
            "ended_at_time": "placeholder",
            "type": NmdcTypes.MetabolomicsAnalysis,
        }

        if calibration_id is not None:
            data_dict["uses_calibration"] = calibration_id

        if metabolite_identifications is not None:
            data_dict["has_metabolite_identifications"] = metabolite_identifications

        metab_analysis = nmdc.MetabolomicsAnalysis(**data_dict)

        return metab_analysis

    def update_outputs(
        self,
        mass_spec_obj: object,
        analysis_obj: object,
        raw_data_obj: object,
        parameter_data_id: str,
        processed_data_id_list: list,
    ) -> None:
        """
        Update output references for Mass Spectrometry and Workflow Analysis objects.

        This method assigns the output references for a Mass Spectrometry object
        and a Workflow Execution Analysis object. It sets `mass_spec_obj.has_output`
        to the ID of `raw_data_obj` and `analysis_obj.has_output` to a list of
        processed data IDs.

        Parameters
        ----------
        mass_spec_obj : object
            The Mass Spectrometry object to update.
        analysis_obj : object
            The Workflow Execution Analysis object to update
            (e.g., MetabolomicsAnalysis).
        parameter_data_id : str
            ID of the data object representing the parameter data used for the analysis.
        raw_data_obj : object
            The Raw Data Object associated with the Mass Spectrometry.
        processed_data_id_list : list
            List of IDs representing processed data objects associated with
            the Workflow Execution.

        Returns
        -------
        None

        Side Effects
        ------------
        - Sets `mass_spec_obj.has_output` to [raw_data_obj.id].
        - Sets `analysis_obj.has_output` to `processed_data_id_list`.
        """
        mass_spec_obj.has_output = [raw_data_obj.id]
        analysis_obj.has_input[1] = parameter_data_id
        analysis_obj.has_output = processed_data_id_list

    def dump_nmdc_database(self, nmdc_database: nmdc.Database) -> None:
        """
        Dump the NMDC database to a JSON file.

        This method serializes the NMDC Database instance to a JSON file
        at the specified path.

        Parameters
        ----------
        nmdc_database : nmdc.Database
            The NMDC Database instance to dump.

        Returns
        -------
        None

        Side Effects
        ------------
        Writes the database content to the file specified by
        `self.database_dump_json_path`.
        """
        json_dumper.dump(nmdc_database, self.database_dump_json_path)
        logging.info("Database successfully dumped in %s", self.database_dump_json_path)

    def mint_nmdc_id(self, nmdc_type: str) -> list[str]:
        """
        Mint new NMDC IDs of the specified type using the NMDC ID minting API.

        Parameters
        ----------
        nmdc_type : str
            The type of NMDC ID to mint (e.g., 'nmdc:MassSpectrometry',
            'nmdc:DataObject').

        Returns
        -------
        list[str]
            A list containing one newly minted NMDC ID.

        Raises
        ------
        requests.exceptions.RequestException
            If there is an error during the API request.

        Notes
        -----
        This method relies on a YAML configuration file for authentication
        details. The file should contain 'client_id' and 'client_secret' keys.

        """
        config = yaml.safe_load(open(self.minting_client_config_path))
        client = oauthlib.oauth2.BackendApplicationClient(client_id=config["client_id"])
        oauth = requests_oauthlib.OAuth2Session(client=client)

        api_base_url = "https://api.microbiomedata.org"

        token = oauth.fetch_token(
            token_url=f"{api_base_url}/token",
            client_id=config["client_id"],
            client_secret=config["client_secret"],
        )

        nmdc_mint_url = f"{api_base_url}/pids/mint"

        payload = {"schema_class": {"id": nmdc_type}, "how_many": 1}

        response = oauth.post(nmdc_mint_url, data=json.dumps(payload))
        list_ids = response.json()

        return list_ids


class LCMSLipidomicsMetadataGenerator(NMDCMetadataGenerator):
    """
    A class for generating NMDC metadata objects using provided metadata files and configuration
    for LC-MS lipidomics data.

    This class processes input metadata files, generates various NMDC objects, and produces
    a database dump in JSON format.

    Attributes
    ----------
    grouped_columns : List[str]
        List of columns used for grouping metadata.
    mass_spec_desc : str
        Description of the mass spectrometry analysis.
    mass_spec_eluent_intro : str
        Eluent introduction category for mass spectrometry.
    analyte_category : str
        Category of the analyte.
    raw_data_category : str
        Category of the raw data.
    raw_data_obj_type : str
        Type of the raw data object.
    raw_data_obj_desc : str
        Description of the raw data object.
    workflow_analysis_name : str
        Name of the workflow analysis.
    workflow_description : str
        Description of the workflow.
    workflow_git_url : str
        URL of the workflow's Git repository.
    workflow_version : str
        Version of the workflow.
    wf_config_process_data_category : str
        Category of the workflow configuration process data.
    wf_config_process_data_obj_type : str
        Type of the workflow configuration process data object.
    wf_config_process_data_description : str
        Description of the workflow configuration process data.
    no_config_process_data_category : str
        Category for processed data without configuration.
    no_config_process_data_obj_type : str
        Type of processed data object without configuration.
    csv_process_data_description : str
        Description of CSV processed data.
    hdf5_process_data_obj_type : str
        Type of HDF5 processed data object.
    hdf5_process_data_description : str
        Description of HDF5 processed data.
    """

    def __init__(
        self,
        metadata_file: str,
        database_dump_json_path: str,
        raw_data_url: str,
        process_data_url: str,
        minting_config_creds: str,
    ):
        super().__init__(
            metadata_file=metadata_file,
            database_dump_json_path=database_dump_json_path,
            raw_data_url=raw_data_url,
            process_data_url=process_data_url,
            minting_config_creds=minting_config_creds,
        )

        self.grouped_columns = [
            "biosample_id",
            "associated_study",
            "material_processing_type",
            "processing_institution",
        ]

        self.unique_columns = ["raw_data_file", "processed_data_directory"]

        # Data Generation attributes
        self.mass_spec_desc = (
            "Generation of mass spectrometry data for the analysis of lipids."
        )
        self.mass_spec_eluent_intro = "liquid_chromatography"
        self.analyte_category = "lipidome"
        self.raw_data_obj_type = "LC-DDA-MS/MS Raw Data"
        self.raw_data_obj_desc = (
            "LC-DDA-MS/MS raw data for lipidomics data acquisition."
        )

        # Workflow attributes
        self.workflow_analysis_name = "Lipidomics analysis"
        self.workflow_description = (
            "Analysis of raw mass spectrometry data for the annotation of lipids."
        )
        self.workflow_git_url = (
            "https://github.com/microbiomedata/metaMS/wdl/metaMS_lipidomics.wdl"
        )
        self.workflow_version = "1.0.0"
        self.workflow_category = "lc_ms_lipidomics"

        # Processed data attributes
        self.wf_config_process_data_category = "workflow_parameter_data"
        self.wf_config_process_data_obj_type = "Configuration toml"
        self.wf_config_process_data_description = (
            "CoreMS parameters used for Lipidomics workflow."
        )
        self.no_config_process_data_category = "processed_data"
        self.no_config_process_data_obj_type = "LC-MS Lipidomics Results"
        self.csv_process_data_description = (
            "Lipid annotations as a result of a lipidomics workflow activity."
        )
        self.hdf5_process_data_obj_type = "LC-MS Lipidomics Processed Data"
        self.hdf5_process_data_description = "CoreMS hdf5 file representing a lipidomics data file including annotations."

    def run(self):
        """
        Execute the metadata generation process for lipidomics data.

        This method performs the following steps:
        1. Initialize an NMDC Database instance.
        2. Load and process metadata to create NMDC objects.
        3. Generate Mass Spectrometry, Raw Data, Metabolomics Analysis, and
        Processed Data objects.
        4. Update outputs for Mass Spectrometry and Metabolomics Analysis objects.
        5. Append generated objects to the NMDC Database.
        6. Dump the NMDC Database to a JSON file.
        7. Validate the JSON file using the NMDC API.

        Returns
        -------
        None

        Notes
        -----
        This method uses tqdm to display progress bars for the processing of
        biosamples and mass spectrometry metadata.
        """

        nmdc_database_inst = self.start_nmdc_database()
        grouped_data = self.load_metadata()
        total_groups = len(grouped_data)

        for group, data in tqdm(
            grouped_data, total=total_groups, desc="Processing biosamples"
        ):
            grouped_df = data[self.grouped_columns].drop_duplicates()
            group_metadata_obj = grouped_df.apply(
                lambda row: self.create_grouped_metadata(row), axis=1
            ).iloc[0]

            workflow_df = data.drop(columns=self.grouped_columns)
            workflow_metadata = workflow_df.apply(
                lambda row: self.create_workflow_metadata(row), axis=1
            )

            for workflow_metadata_obj in tqdm(
                workflow_metadata,
                desc=f"Processing mass spec metadata for biosample "
                f"{group_metadata_obj.biosample_id}",
                leave=False,
            ):
                mass_spec = self.generate_mass_spectrometry(
                    file_path=Path(workflow_metadata_obj.raw_data_file),
                    instrument_name=workflow_metadata_obj.instrument_used,
                    sample_id=group_metadata_obj.biosample_id,
                    raw_data_id="nmdc:placeholder",
                    study_id=group_metadata_obj.nmdc_study,
                    processing_institution=group_metadata_obj.processing_institution,
                    mass_spec_config_name=workflow_metadata_obj.mass_spec_config_name,
                    lc_config_name=workflow_metadata_obj.lc_config_name,
                    start_date=workflow_metadata_obj.instrument_analysis_start_date,
                    end_date=workflow_metadata_obj.instrument_analysis_end_date,
                )

                raw_data_object = self.generate_data_object(
                    file_path=Path(workflow_metadata_obj.raw_data_file),
                    data_category=self.raw_data_category,
                    data_object_type=self.raw_data_obj_type,
                    description=self.raw_data_obj_desc,
                    base_url=self.raw_data_url,
                    was_generated_by=mass_spec.id,
                )

                metab_analysis = self.generate_metabolomics_analysis(
                    cluster_name=workflow_metadata_obj.execution_resource,
                    raw_data_name=Path(workflow_metadata_obj.raw_data_file).name,
                    raw_data_id=raw_data_object.id,
                    data_gen_id=mass_spec.id,
                    processed_data_id="nmdc:placeholder",
                    parameter_data_id="nmdc:placeholder",
                    processing_institution=group_metadata_obj.processing_institution,
                )

                # list all paths in the processed data directory
                processed_data_paths = Path(
                    workflow_metadata_obj.processed_data_dir
                ).glob("**/*")

                # Add a check that the processed data directory is not empty
                if not any(processed_data_paths):
                    raise FileNotFoundError(
                        f"No files found in processed data directory: "
                        f"{workflow_metadata_obj.processed_data_dir}"
                    )

                # Check that there is a .csv, .hdf5, and .toml file in the processed data directory and no other files
                processed_data_paths = [x for x in processed_data_paths if x.is_file()]
                if len(processed_data_paths) != 3:
                    raise ValueError(
                        f"Expected 3 files in the processed data directory, found {len(processed_data_paths)}."
                    )

                processed_data = []

                for file in processed_data_paths:
                    file_type = file.suffixes
                    if file_type:
                        file_type = file_type[0].lstrip(".")

                        if file_type == "toml":
                            # Generate a data object for the parameter data
                            processed_data_object_config = self.generate_data_object(
                                file_path=file,
                                data_category=self.wf_config_process_data_category,
                                data_object_type=self.wf_config_process_data_obj_type,
                                description=self.wf_config_process_data_description,
                                base_url=self.process_data_url,
                                was_generated_by=metab_analysis.id,
                            )
                            nmdc_database_inst.data_object_set.append(
                                processed_data_object_config
                            )
                            parameter_data_id = processed_data_object_config.id

                        elif file_type == "csv":
                            # Generate a data object for the annotated data
                            processed_data_object_annot = self.generate_data_object(
                                file_path=file,
                                data_category=self.no_config_process_data_category,
                                data_object_type=self.no_config_process_data_obj_type,
                                description=self.csv_process_data_description,
                                base_url=self.process_data_url,
                                was_generated_by=metab_analysis.id,
                            )
                            nmdc_database_inst.data_object_set.append(
                                processed_data_object_annot
                            )
                            processed_data.append(processed_data_object_annot.id)

                        elif file_type == "hdf5":
                            # Generate a data object for the HDF5 processed data
                            processed_data_object = self.generate_data_object(
                                file_path=file,
                                data_category=self.no_config_process_data_category,
                                data_object_type=self.hdf5_process_data_obj_type,
                                description=self.hdf5_process_data_description,
                                base_url=self.process_data_url,
                                was_generated_by=metab_analysis.id,
                            )
                            nmdc_database_inst.data_object_set.append(
                                processed_data_object
                            )
                            processed_data.append(processed_data_object.id)

                            # Update MetabolomicsAnalysis times based on HDF5 file
                            metab_analysis.started_at_time = datetime.fromtimestamp(
                                file.stat().st_ctime
                            ).strftime("%Y-%m-%d %H:%M:%S")
                            metab_analysis.ended_at_time = datetime.fromtimestamp(
                                file.stat().st_mtime
                            ).strftime("%Y-%m-%d %H:%M:%S")

                        else:
                            raise ValueError(
                                f"Unexpected file type found for file {file}."
                            )

                # Check that all processed data objects were created
                if (
                    processed_data_object_config is None
                    or processed_data_object_annot is None
                    or processed_data_object is None
                ):
                    raise ValueError(
                        f"Not all processed data objects were created for {workflow_metadata_obj.processed_data_dir}."
                    )

                self.update_outputs(
                    mass_spec_obj=mass_spec,
                    analysis_obj=metab_analysis,
                    raw_data_obj=raw_data_object,
                    parameter_data_id=parameter_data_id,
                    processed_data_id_list=processed_data,
                )

                nmdc_database_inst.data_generation_set.append(mass_spec)
                nmdc_database_inst.data_object_set.append(raw_data_object)
                nmdc_database_inst.workflow_execution_set.append(metab_analysis)

                # Set processed data objects to none for next iteration
                (
                    processed_data_object_config,
                    processed_data_object_annot,
                    processed_data_object,
                ) = None, None, None

        self.dump_nmdc_database(nmdc_database=nmdc_database_inst)
        api_interface = NMDCAPIInterface()
        api_interface.validate_json(self.database_dump_json_path)
        logging.info("Metadata processing completed.")

    def create_grouped_metadata(self, row: pd.Series) -> GroupedMetadata:
        """
        Construct a GroupedMetadata object from a DataFrame row.

        Parameters
        ----------
        row : pd.Series
            A row from the grouped metadata DataFrame.

        Returns
        -------
        GroupedMetadata
            A GroupedMetadata object populated with data from the input row.

        Notes
        -----
        This method assumes that the `self.grouped_columns` list contains
        exactly four elements in the following order:
        [biosample_id, nmdc_study, processing_type, processing_institution]
        """
        return GroupedMetadata(
            biosample_id=row[self.grouped_columns[0]],
            nmdc_study=row[self.grouped_columns[1]],
            processing_type=row[self.grouped_columns[2]],
            processing_institution=row[self.grouped_columns[3]],
        )

    def create_workflow_metadata(
        self, row: dict[str, str]
    ) -> LCMSLipidWorkflowMetadata:
        """
        Create a LCMSLipidWorkflowMetadata object from a dictionary of workflow metadata.

        Parameters
        ----------
        row : dict[str, str]
            Dictionary containing metadata for a workflow. This is typically
            a row from the input metadata CSV file.

        Returns
        -------
        LCMSLipidWorkflowMetadata
            A LCMSLipidWorkflowMetadata object populated with data from the input dictionary.

        Notes
        -----
        The input dictionary is expected to contain the following keys:
        'Processed Data Directory', 'Raw Data File', 'Raw Data Object Alt Id',
        'mass spec configuration name', 'lc config name', 'instrument used',
        'instrument analysis start date', 'instrument analysis end date',
        'execution resource'.
        """
        return LCMSLipidWorkflowMetadata(
            processed_data_dir=row["processed_data_directory"],
            raw_data_file=row["raw_data_file"],
            mass_spec_config_name=row["mass_spec_configuration_name"],
            lc_config_name=row["chromat_configuration_name"],
            instrument_used=row["instrument_used"],
            instrument_analysis_start_date=row["instrument_analysis_start_date"],
            instrument_analysis_end_date=row["instrument_analysis_end_date"],
            execution_resource=row["execution_resource"],
        )


class GCMSMetabolomicsMetadataGenerator(NMDCMetadataGenerator):
    """
    A class for generating NMDC metadata objects related to GC/MS metabolomics data.

    This class processes input metadata files, generates various NMDC objects, and produces
    a database dump in JSON format.

    Parameters
    ----------
    metadata_file : str
        Path to the metadata CSV file.
    database_dump_json_path : str
        Path to the output JSON file for the NMDC database dump.
    raw_data_url : str
        Base URL for the raw data files.
    process_data_url : str
        Base URL for the processed data files.
    minting_config_creds : str
        Path to the minting configuration credentials file.
    calibration_standard : str, optional
        Calibration standard used for the data. Default is "fames".
    configuration_file_name : str, optional
        Name of the configuration file. Default is "emsl_gcms_corems_params.toml".

    Attributes
    ----------
    calibration_standard : str
        Name of the calibration standard used for the data.
    grouped_columns : List[str]
        List of columns used for grouping metadata. No affect on the metadata generation for this subclass.
    unique_columns : List[str]
        List of columns used to check for uniqueness in the metadata before processing.
    mass_spec_desc : str
        Description of the mass spectrometry analysis.
    mass_spec_eluent_intro : str
        Eluent introduction category for mass spectrometry.
    analyte_category : str
        Category of the analyte.
    raw_data_obj_type : str
        Type of the raw data object.
    raw_data_obj_desc : str
        Description of the raw data object.
    workflow_analysis_name : str
        Name of the workflow analysis.
    workflow_description : str
        Description of the workflow.
    workflow_git_url : str
        URL of the workflow's Git repository.
    workflow_version : str
        Version of the workflow.
    workflow_category : str
        Category of the workflow.
    processed_data_category : str
        Category of the processed data.
    processed_data_object_type : str
        Type of the processed data object.
    processed_data_object_description : str
    """

    def __init__(
        self,
        metadata_file: str,
        database_dump_json_path: str,
        raw_data_url: str,
        process_data_url: str,
        minting_config_creds: str,
        calibration_standard: str = "fames",
        configuration_file_name: str = "emsl_gcms_corems_params.toml",
    ):
        super().__init__(
            metadata_file=metadata_file,
            database_dump_json_path=database_dump_json_path,
            raw_data_url=raw_data_url,
            process_data_url=process_data_url,
            minting_config_creds=minting_config_creds,
        )

        # Calibration attributes
        self.calibration_standard = calibration_standard

        # Workflow Configuration attributes
        self.configuration_file_name = configuration_file_name

        # Grouping columns
        self.grouped_columns = [
            "biosample_id",
            "associated_study",
            "material_processing_type",
            "processing_institution",
        ]

        # Metadata attributes
        self.unique_columns = ["raw_data_file", "processed_data_file"]

        # Data Generation attributes
        self.mass_spec_desc = "Generation of mass spectrometry data by GC/MS for the analysis of metabolites."
        self.mass_spec_eluent_intro = "gas_chromatography"
        self.analyte_category = "metabolome"
        # TODO KRH: Update to new enum value when available
        self.raw_data_obj_type = None
        self.raw_data_obj_desc = (
            "GC/MS low resolution raw data for metabolomics data acquisition."
        )

        # Workflow metadata
        self.workflow_analysis_name = "GC/MS Metabolomics analysis"
        self.workflow_description = (
            "Analysis of raw mass spectrometry data for the annotation of metabolites."
        )
        self.workflow_git_url = (
            "https://github.com/microbiomedata/metaMS/wdl/metaMS_gcms.wdl"
        )
        self.workflow_version = "3.0.0"
        self.workflow_category = "gc_ms_metaboloimcs"

        # Processed data attributes
        self.processed_data_category = "processed_data"
        self.processed_data_object_type = "GC-MS Metabolomics Results"
        self.processed_data_object_description = "Metabolomics annotations as a result of a GC/MS metabolomics workflow activity."

    def run(self):
        """
        Execute the metadata generation process for GC/MS metabolomics data.

        This method performs the following steps:
        1. Initialize an NMDC Database instance.
        2. Generate calibration information and data objects for each calibration file.
        3. Load and process metadata to create NMDC objects.
        4. Generate Mass Spectrometry (including metabolite identifications), Raw Data, Metabolomics Analysis, and
        Processed Data objects.
        5. Update outputs for Mass Spectrometry and Metabolomics Analysis objects.
        6. Append generated objects to the NMDC Database.
        7. Dump the NMDC Database to a JSON file.
        8. Validate the JSON file using the NMDC API.

        Returns
        -------

        Notes
        -----
        This method uses tqdm to display progress bars for the processing of calibration information and
        mass spectrometry metadata.
        """
        if self.calibration_standard != "fames":
            raise ValueError("Only FAMES calibration is supported at this time.")

        # Start NMDC database and make metadata dataframe
        nmdc_database_inst = self.start_nmdc_database()
        grouped_data = self.load_metadata()
        metadata_df = grouped_data.apply(lambda x: x.reset_index(drop=True))

        # Get the configuration file data object id and add it to the metadata_df
        api_data_object_getter = ApiInfoRetriever(collection_name="data_object_set")
        config_do_id = api_data_object_getter.get_id_by_name_from_collection(
            name_field_value=self.configuration_file_name
        )
        parameter_data_id = "nmdc:dobj-13-2p2qmv12"
        metadata_df["corems_config_file"] = config_do_id

        # Get unique calibration file, create data object and Calibration information for each and attach associated ids to metadata_df
        calibration_files = metadata_df["calibration_file"].unique()
        for calibration_file in tqdm(
            calibration_files,
            total=len(calibration_files),
            desc="Generating calibration information and data objects",
        ):
            calibration_data_object = self.generate_data_object(
                file_path=Path(calibration_file),
                data_category=self.raw_data_category,
                data_object_type=self.raw_data_obj_type,
                description=self.raw_data_obj_desc,
                base_url=self.raw_data_url,
            )
            nmdc_database_inst.data_object_set.append(calibration_data_object)

            calibration = self.generate_calibration(
                calibration_object=calibration_data_object,
                fames=self.calibration_standard,
                internal=False,
            )
            nmdc_database_inst.calibration_set.append(calibration)

            # Add calibration information id to metadata_df
            metadata_df.loc[
                metadata_df["calibration_file"] == calibration_file, "calibration_id"
            ] = calibration.id

        # Prepare the metadata for each workflow
        workflow_metadata = metadata_df.apply(
            lambda row: self.create_workflow_metadata(row), axis=1
        )

        for workflow_metadata_obj in tqdm(
            workflow_metadata,
            total=len(workflow_metadata),
            desc="Processing Remaining Metadata",
        ):
            # Generate data generation / mass spectrometry object
            mass_spec = self.generate_mass_spectrometry(
                file_path=Path(workflow_metadata_obj.raw_data_file),
                instrument_name=workflow_metadata_obj.instrument_used,
                sample_id=workflow_metadata_obj.biosample_id,
                raw_data_id="nmdc:placeholder",
                study_id=workflow_metadata_obj.nmdc_study,
                processing_institution=workflow_metadata_obj.processing_institution,
                mass_spec_config_name=workflow_metadata_obj.mass_spec_config_name,
                lc_config_name=workflow_metadata_obj.chromat_config_name,
                start_date=workflow_metadata_obj.instrument_analysis_start_date,
                end_date=workflow_metadata_obj.instrument_analysis_end_date,
                calibration_id=workflow_metadata_obj.calibration_id,
            )

            # Generate raw data object
            raw_data_object = self.generate_data_object(
                file_path=Path(workflow_metadata_obj.raw_data_file),
                data_category=self.raw_data_category,
                data_object_type=self.raw_data_obj_type,
                description=self.raw_data_obj_desc,
                base_url=self.raw_data_url,
                was_generated_by=mass_spec.id,
            )

            # Generate metabolite identifications
            metabolite_identifications = self.generate_metab_identifications(
                processed_data_file=workflow_metadata_obj.processed_data_file
            )

            # Generate metabolomics analysis object with metabolite identifications
            metab_analysis = self.generate_metabolomics_analysis(
                cluster_name=workflow_metadata_obj.execution_resource,
                raw_data_name=Path(workflow_metadata_obj.raw_data_file).name,
                raw_data_id=raw_data_object.id,
                data_gen_id=mass_spec.id,
                processed_data_id="nmdc:placeholder",
                parameter_data_id=parameter_data_id,
                processing_institution=workflow_metadata_obj.processing_institution,
                calibration_id=workflow_metadata_obj.calibration_id,
                metabolite_identifications=metabolite_identifications,
            )

            # Generate processed data object
            processed_data_object = self.generate_data_object(
                file_path=Path(workflow_metadata_obj.processed_data_file),
                data_category=self.processed_data_category,
                data_object_type=self.processed_data_object_type,
                description=self.processed_data_object_description,
                base_url=self.process_data_url,
                was_generated_by=metab_analysis.id,
            )

            # Update MetabolomicsAnalysis times based on processed data file
            processed_file = Path(workflow_metadata_obj.processed_data_file)
            metab_analysis.started_at_time = datetime.fromtimestamp(
                processed_file.stat().st_ctime
            ).strftime("%Y-%m-%d %H:%M:%S")
            metab_analysis.ended_at_time = datetime.fromtimestamp(
                processed_file.stat().st_mtime
            ).strftime("%Y-%m-%d %H:%M:%S")

            self.update_outputs(
                mass_spec_obj=mass_spec,
                analysis_obj=metab_analysis,
                raw_data_obj=raw_data_object,
                parameter_data_id=parameter_data_id,
                processed_data_id_list=[processed_data_object.id],
            )

            nmdc_database_inst.data_generation_set.append(mass_spec)
            nmdc_database_inst.data_object_set.append(raw_data_object)
            nmdc_database_inst.data_object_set.append(processed_data_object)
            nmdc_database_inst.workflow_execution_set.append(metab_analysis)

        self.dump_nmdc_database(nmdc_database=nmdc_database_inst)
        api_interface = NMDCAPIInterface()
        api_interface.validate_json(self.database_dump_json_path)
        logging.info("Metadata processing completed.")

    def generate_calibration(
        self, calibration_object: dict, fames: bool = True, internal: bool = False
    ) -> nmdc.CalibrationInformation:
        """
        Generate a CalibrationInformation object for the NMDC Database.

        Parameters
        ----------
        calibration_object : dict
            The calibration data object.
        fames : bool, optional
            Whether the calibration is for FAMES. Default is True.
        internal : bool, optional
            Whether the calibration is internal. Default is False.

        Returns
        -------
        nmdc.CalibrationInformation
            A CalibrationInformation object for the NMDC Database.

        Notes
        -----
        This method generates a CalibrationInformation object based on the calibration data object
        and the calibration type.

        Raises
        ------
        ValueError
            If the calibration type is not supported.
        """
        if fames and not internal:
            nmdc_id = self.mint_nmdc_id(nmdc_type=NmdcTypes.CalibrationInformation)[0]
            data_dict = {
                "id": nmdc_id,
                "type": NmdcTypes.CalibrationInformation,
                "name": f"GC/MS FAMES calibration ({calibration_object.name})",
                "description": f"Full scan GC/MS FAMES calibration run ({calibration_object.name}).",
                "internal_calibration": False,
                "calibration_target": "retention_index",
                "calibration_standard": "fames",
                "calibration_object": calibration_object.id,
            }

            calibration_information = nmdc.CalibrationInformation(**data_dict)

            return calibration_information
        else:
            raise ValueError(
                "Calibration type not implemented, only external FAMES calibration is currently supported."
            )

    def create_workflow_metadata(
        self, row: dict[str, str]
    ) -> GCMSMetabWorkflowMetadata:
        """
        Create a LCMSLipidWorkflowMetadata object from a dictionary of workflow metadata.

        Parameters
        ----------
        row : dict[str, str]
            Dictionary containing metadata for a workflow. This is typically
            a row from the input metadata CSV file.

        Returns
        -------
        LCMSLipidWorkflowMetadata
            A LCMSLipidWorkflowMetadata object populated with data from the input dictionary.

        Notes
        -----
        The input dictionary is expected to contain the following keys:
        'Processed Data Directory', 'Raw Data File', 'Raw Data Object Alt Id',
        'mass spec configuration name', 'lc config name', 'instrument used',
        'instrument analysis start date', 'instrument analysis end date',
        'execution resource'.
        """
        return GCMSMetabWorkflowMetadata(
            biosample_id=row["biosample_id"],
            nmdc_study=row["associated_study"],
            processing_institution=row["processing_institution"],
            processed_data_file=row["processed_data_file"],
            raw_data_file=row["raw_data_file"],
            mass_spec_config_name=row["mass_spec_configuration_name"],
            chromat_config_name=row["chromat_configuration_name"],
            instrument_used=row["instrument_used"],
            instrument_analysis_start_date=row["instrument_analysis_start_date"],
            instrument_analysis_end_date=row["instrument_analysis_end_date"],
            execution_resource=row["execution_resource"],
            calibration_id=row["calibration_id"],
        )

    def generate_metab_identifications(
        self, processed_data_file
    ) -> List[nmdc.MetaboliteIdentification]:
        """
        Generate MetaboliteIdentification objects from processed data file.

        Parameters
        ----------
        processed_data_file : str
            Path to the processed data file.

        Returns
        -------
        List[nmdc.MetaboliteIdentification]
            List of MetaboliteIdentification objects generated from the processed data file.

        Notes
        -----
        This method reads in the processed data file and generates MetaboliteIdentification objects,
        pulling out the best hit for each peak based on the highest "Similarity Score".
        """
        # Open the file and read in the data as a pandas dataframe
        processed_data = pd.read_csv(processed_data_file)

        # Drop any rows with missing similarity scores
        processed_data = processed_data.dropna(subset=["Similarity Score"])
        # Group by "Peak Index" and find the best hit for each peak based on the highest "Similarity Score"
        best_hits = processed_data.groupby("Peak Index").apply(
            lambda x: x.loc[x["Similarity Score"].idxmax()]
        )

        metabolite_identifications = []
        for index, best_hit in best_hits.iterrows():
            # Check if the best hit has a Chebi ID, if not, do not create a MetaboliteIdentification object
            if pd.isna(best_hit["Chebi ID"]):
                continue
            chebi_id = "chebi:" + str(int(best_hit["Chebi ID"]))

            # Prepare KEGG Compound ID as an alternative identifier
            alt_ids = []
            if not pd.isna(best_hit["Kegg Compound ID"]):
                alt_ids.append("kegg:" + best_hit["Kegg Compound ID"])
            alt_ids = list(set(alt_ids))

            data_dict = {
                "metabolite_identified": chebi_id,
                "alternative_identifiers": alt_ids,
                "type": NmdcTypes.MetaboliteIdentification,
                "highest_similarity_score": best_hit["Similarity Score"],
            }

            metabolite_identification = nmdc.MetaboliteIdentification(**data_dict)
            metabolite_identifications.append(metabolite_identification)

        return metabolite_identifications<|MERGE_RESOLUTION|>--- conflicted
+++ resolved
@@ -221,33 +221,6 @@
         self.process_data_url = process_data_url
         self.minting_client_config_path = minting_config_creds
         self.raw_data_category = "instrument_data"
-<<<<<<< HEAD
-=======
-        self.raw_data_obj_type = "LC-DDA-MS/MS Raw Data"
-        self.raw_data_obj_desc = (
-            "LC-DDA-MS/MS raw data for lipidomics data acquisition."
-        )
-        self.workflow_analysis_name = "Lipidomics analysis"
-        self.workflow_description = (
-            "Analysis of raw mass spectrometry data for the annotation of lipids."
-        )
-        self.workflow_git_url = "https://github.com/microbiomedata/metaMS/wdl/metaMS_lipidomics.wdl"
-        self.workflow_version = "1.1.0"
-        self.wf_config_process_data_category = "workflow_parameter_data"
-        self.wf_config_process_data_obj_type = "Configuration toml"
-        self.wf_config_process_data_description = (
-            "CoreMS parameters used for Lipidomics workflow."
-        )
-        self.no_config_process_data_category = "processed_data"
-        self.no_config_process_data_obj_type = "LC-MS Lipidomics Results"
-        self.csv_process_data_description = (
-            "Lipid annotations as a result of a lipidomics workflow activity."
-        )
-        self.hdf5_process_data_obj_type = "LC-MS Lipidomics Results"
-        self.hdf5_process_data_description = (
-            "CoreMS hdf5 file representing a lipidomics data file including annotations."
-        )
->>>>>>> 07ab14ec
 
     def start_nmdc_database(self) -> nmdc.Database:
         """
@@ -777,7 +750,7 @@
         self.workflow_git_url = (
             "https://github.com/microbiomedata/metaMS/wdl/metaMS_lipidomics.wdl"
         )
-        self.workflow_version = "1.0.0"
+        self.workflow_version = "1.1.0"
         self.workflow_category = "lc_ms_lipidomics"
 
         # Processed data attributes
@@ -1167,7 +1140,7 @@
         self.workflow_git_url = (
             "https://github.com/microbiomedata/metaMS/wdl/metaMS_gcms.wdl"
         )
-        self.workflow_version = "3.0.0"
+        self.workflow_version = "3.1.0"
         self.workflow_category = "gc_ms_metaboloimcs"
 
         # Processed data attributes
