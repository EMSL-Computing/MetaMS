--- conflicted
+++ resolved
@@ -8,8 +8,6 @@
 import gc
 
 from corems.mass_spectra.input.mzml import MZMLSpectraParser
-<<<<<<< HEAD
-from corems.mass_spectra.input.rawFileReader import ImportMassSpectraThermoMSFileReader
 from corems.mass_spectra.input.corems_hdf5 import ReadCoreMSHDFMassSpectra
 from corems.mass_spectra.output.export import LipidomicsExport
 from corems.molecular_id.search.molecularFormulaSearch import SearchMolecularFormulasLC
@@ -25,8 +23,6 @@
     message="No isotopologue matched the formula_dict: {formula_dict}",
     module="corems.mass_spectrum.input.massList"
 )
-=======
->>>>>>> b379afa4
 
 @dataclass
 class LipidomicsWorkflowParameters:
@@ -101,13 +97,8 @@
     """
     # Instantiate parser based on binary file type
     if ".raw" in str(file_in):
-<<<<<<< HEAD
+        from corems.mass_spectra.input.rawFileReader import ImportMassSpectraThermoMSFileReader
         parser = ImportMassSpectraThermoMSFileReader(file_in)
-=======
-        #TODO KRH: Add real functionality here
-        from corems.mass_spectra.input.rawFileReader import ImportMassSpectraThermoMSFileReader
-        #parser = ImportMassSpectraThermoMSFileReader(file_in)
->>>>>>> b379afa4
 
     if ".mzML" in str(file_in):
         parser = MZMLSpectraParser(file_in)
